--- conflicted
+++ resolved
@@ -2,11 +2,7 @@
  "cells": [
   {
    "cell_type": "code",
-<<<<<<< HEAD
-   "execution_count": 2,
-=======
    "execution_count": 126,
->>>>>>> 5b88030b
    "metadata": {},
    "outputs": [
     {
@@ -24,11 +20,7 @@
        "'/home/ec2-user/SageMaker'"
       ]
      },
-<<<<<<< HEAD
-     "execution_count": 2,
-=======
      "execution_count": 126,
->>>>>>> 5b88030b
      "metadata": {},
      "output_type": "execute_result"
     }
@@ -58,11 +50,7 @@
   },
   {
    "cell_type": "code",
-<<<<<<< HEAD
-   "execution_count": 3,
-=======
    "execution_count": 127,
->>>>>>> 5b88030b
    "metadata": {},
    "outputs": [],
    "source": [
@@ -74,11 +62,7 @@
   },
   {
    "cell_type": "code",
-<<<<<<< HEAD
-   "execution_count": 4,
-=======
    "execution_count": 128,
->>>>>>> 5b88030b
    "metadata": {},
    "outputs": [
     {
@@ -109,11 +93,7 @@
   },
   {
    "cell_type": "code",
-<<<<<<< HEAD
-   "execution_count": 5,
-=======
    "execution_count": 129,
->>>>>>> 5b88030b
    "metadata": {},
    "outputs": [],
    "source": [
@@ -122,11 +102,7 @@
   },
   {
    "cell_type": "code",
-<<<<<<< HEAD
-   "execution_count": 6,
-=======
    "execution_count": 130,
->>>>>>> 5b88030b
    "metadata": {},
    "outputs": [],
    "source": [
@@ -135,11 +111,7 @@
   },
   {
    "cell_type": "code",
-<<<<<<< HEAD
-   "execution_count": 7,
-=======
    "execution_count": 131,
->>>>>>> 5b88030b
    "metadata": {},
    "outputs": [
     {
@@ -182,17 +154,11 @@
    ],
    "source": [
     "seq_dir = os.path.join(aipt_dir, \"Benchmarks/OAS_dataset/data/seq_db\")\n",
-<<<<<<< HEAD
-    "model_path = 'AIPT/Models/Beshnova2020'\n",
-    "index_fn = \"OAS_index.txt\"\n",
-    "index_path = os.path.join(aipt_path, model_path, index_fn)\n",
-=======
     "model_dir = 'AIPT/Models/Beshnova2020'\n",
     "model_dir_abs = os.path.join(aipt_path, model_dir)\n",
     "%cd {model_dir_abs}\n",
     "index_fn = \"OAS_index.txt\"\n",
     "index_path = os.path.join(aipt_path, model_dir, index_fn)\n",
->>>>>>> 5b88030b
     "input_seq_type = \"CDR3\"\n",
     "output_field = \"BType\"\n",
     "cell_types = [\n",
@@ -215,11 +181,7 @@
   },
   {
    "cell_type": "code",
-<<<<<<< HEAD
-   "execution_count": 8,
-=======
    "execution_count": 132,
->>>>>>> 5b88030b
    "metadata": {},
    "outputs": [],
    "source": [
@@ -231,11 +193,7 @@
   },
   {
    "cell_type": "code",
-<<<<<<< HEAD
-   "execution_count": 9,
-=======
    "execution_count": 133,
->>>>>>> 5b88030b
    "metadata": {},
    "outputs": [
     {
@@ -341,11 +299,7 @@
        "[2650 rows x 2 columns]"
       ]
      },
-<<<<<<< HEAD
-     "execution_count": 9,
-=======
      "execution_count": 133,
->>>>>>> 5b88030b
      "metadata": {},
      "output_type": "execute_result"
     }
@@ -368,11 +322,7 @@
   },
   {
    "cell_type": "code",
-<<<<<<< HEAD
-   "execution_count": 10,
-=======
    "execution_count": 134,
->>>>>>> 5b88030b
    "metadata": {},
    "outputs": [
     {
@@ -497,11 +447,7 @@
        "[2650 rows x 3 columns]"
       ]
      },
-<<<<<<< HEAD
-     "execution_count": 10,
-=======
      "execution_count": 134,
->>>>>>> 5b88030b
      "metadata": {},
      "output_type": "execute_result"
     }
@@ -516,11 +462,7 @@
   },
   {
    "cell_type": "code",
-<<<<<<< HEAD
-   "execution_count": 11,
-=======
    "execution_count": 135,
->>>>>>> 5b88030b
    "metadata": {},
    "outputs": [],
    "source": [
@@ -552,11 +494,7 @@
   },
   {
    "cell_type": "code",
-<<<<<<< HEAD
-   "execution_count": 12,
-=======
    "execution_count": 136,
->>>>>>> 5b88030b
    "metadata": {},
    "outputs": [
     {
@@ -565,16 +503,11 @@
      "text": [
       "\n",
       "File: /home/ec2-user/SageMaker/.persisted_conda/aipt/lib/python3.6/site-packages/AIPT-0.0.1-py3.6.egg/AIPT/Models/Beshnova2020/CNN.py \n",
-<<<<<<< HEAD
-      " Last modified: 2020-10-22 12:02:12 UTC\n",
-      "\n",
-=======
       " Last modified: 2020-10-23 00:00:40 UTC\n",
       "\n",
       "File: /home/ec2-user/SageMaker/.persisted_conda/aipt/lib/python3.6/site-packages/AIPT-0.0.1-py3.6.egg/AIPT/Models/Beshnova2020/pca_embedding.py \n",
       " Last modified: 2020-10-23 00:00:41 UTC\n",
       "\n",
->>>>>>> 5b88030b
       "\n"
      ]
     },
@@ -595,23 +528,13 @@
     "aipt_reload(AIPT.Utils.logging)\n",
     "aipt_reload(AIPT.Utils.plotting)\n",
     "from AIPT.Models.Beshnova2020.CNN import CNN\n",
-<<<<<<< HEAD
-    "from AIPT.Utils.logging import today, current_time\n",
-    "from AIPT.Utils.plotting import plot_roc_curve"
-=======
     "import AIPT.Models.Beshnova2020.pca_embedding as pca_embedding\n",
     "from AIPT.Utils.logging import today, current_time\n",
     "from AIPT.Utils.plotting import plot_roc_curves"
->>>>>>> 5b88030b
-   ]
-  },
-  {
-   "cell_type": "code",
-<<<<<<< HEAD
-   "execution_count": null,
-   "metadata": {},
-   "outputs": [],
-=======
+   ]
+  },
+  {
+   "cell_type": "code",
    "execution_count": 137,
    "metadata": {},
    "outputs": [
@@ -623,7 +546,6 @@
      ]
     }
    ],
->>>>>>> 5b88030b
    "source": [
     "import os\n",
     "\n",
@@ -641,9 +563,6 @@
     "    'log_dir': os.path.join(log_root_dir, today(tz=timezone), run_name, current_time(tz=timezone))\n",
     "}\n",
     "\n",
-<<<<<<< HEAD
-    "embedding_fn = nn.Embedding(20, para_dict['embedding_dim'])\n",
-=======
     "pca_para_dict = para_dict.copy()\n",
     "pca_para_dict['model_name'] = 'pca'\n",
     "pca_embedding_fn = pca_embedding.embedding_fn(20, pca_para_dict['embedding_dim'])\n",
@@ -653,7 +572,6 @@
     "general_para_dict['model_name'] = 'general'\n",
     "general_embedding_fn = nn.Embedding(20, general_para_dict['embedding_dim'])\n",
     "general_model = CNN(general_para_dict, general_embedding_fn)\n",
->>>>>>> 5b88030b
     "\n",
     "print('LOG DIR:', para_dict['log_dir'])"
    ]
@@ -667,11 +585,7 @@
   },
   {
    "cell_type": "code",
-<<<<<<< HEAD
-   "execution_count": null,
-=======
    "execution_count": 138,
->>>>>>> 5b88030b
    "metadata": {},
    "outputs": [],
    "source": [
@@ -702,11 +616,6 @@
   },
   {
    "cell_type": "code",
-<<<<<<< HEAD
-   "execution_count": null,
-   "metadata": {},
-   "outputs": [],
-=======
    "execution_count": 139,
    "metadata": {},
    "outputs": [
@@ -723,7 +632,6 @@
      ]
     }
    ],
->>>>>>> 5b88030b
    "source": [
     "general_model.fit(train_loader, test_loader=test_loader)\n",
     "pca_model.fit(train_loader, test_loader=test_loader)"
@@ -770,20 +678,6 @@
     }
    ],
    "source": [
-<<<<<<< HEAD
-    "# import collections\n",
-    "# xset = []\n",
-    "# yset = []\n",
-    "# with torch.no_grad():\n",
-    "#     for i, dat in enumerate(train_loader):\n",
-    "#         x,y = dat\n",
-    "# #         print(x,y)\n",
-    "#         result = model.forward(x)\n",
-    "#         xset.append(result[0][0].item())\n",
-    "#         yset.append(result[0][1].item())\n",
-    "# print(collections.Counter(xset))\n",
-    "# print(collections.Counter(yset))"
-=======
     "figure_dir = os.path.join(model_dir_abs, 'figures')\n",
     "figure_path = os.path.join(figure_dir, 'memory_naive_roc_train.png')\n",
     "\n",
@@ -798,7 +692,6 @@
     "    title=\"Memory vs. Naive B-cell Classification (Train)\",\n",
     "    save_path=figure_path\n",
     ")"
->>>>>>> 5b88030b
    ]
   },
   {
@@ -806,18 +699,7 @@
    "execution_count": null,
    "metadata": {},
    "outputs": [],
-<<<<<<< HEAD
-   "source": [
-    "output, labels, loss = model.predict(train_loader)\n",
-    "print(loss)\n",
-    "model.evaluate(output, labels)\n",
-    "roc_curve(output, labels)\n",
-    "\n",
-    "# train_data['label'].values"
-   ]
-=======
    "source": []
->>>>>>> 5b88030b
   },
   {
    "cell_type": "markdown",
@@ -890,15 +772,9 @@
  ],
  "metadata": {
   "kernelspec": {
-<<<<<<< HEAD
-   "display_name": "SSH ec2-user@2.tcp.ngrok.io:13448 roger-aipt-2020-10-22",
-   "language": "",
-   "name": "rik_ssh_ec2_user_2_tcp_ngrok_io_13448_rogeraipt20201022"
-=======
    "display_name": "SSH ec2-user@2.tcp.ngrok.io:13448 roger-aipt-2020-10-22-1603399807",
    "language": "",
    "name": "rik_ssh_ec2_user_2_tcp_ngrok_io_13448_rogeraipt202010221603399807"
->>>>>>> 5b88030b
   },
   "language_info": {
    "codemirror_mode": {
