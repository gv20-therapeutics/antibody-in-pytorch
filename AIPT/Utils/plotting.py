--- conflicted
+++ resolved
@@ -57,11 +57,7 @@
     roc = sns.lineplot(x=fpr, y=tpr, label=legend_label)
     return roc
 
-<<<<<<< HEAD
-def plot_roc_curves(scores_list, labels_list, legend_labels_list, title=''):
-=======
 def plot_roc_curves(scores_list, labels_list, legend_labels_list, title='', save_path=None):
->>>>>>> 5b88030b
     assert len(scores_list) == len(labels_list)
     assert len(scores_list) == len(legend_labels_list)
     for scores, labels, legend_label in zip(scores_list, labels_list, legend_labels_list):
@@ -71,10 +67,7 @@
         'xlabel': 'FPR',
         'ylabel': 'TPR'
     })
-<<<<<<< HEAD
-=======
     if save_path is not None:
         plt.savefig(save_path)
->>>>>>> 5b88030b
     plt.show()
     return roc